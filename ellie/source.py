import numpy as np
from astropy.wcs import WCS
<<<<<<< HEAD

__all__ = ['source']

class source(object):
    def find_postcard(self):
=======
from astropy.table import Table
import urllib
    
from mast import *

class Source(object):
    """
    A single source observed by TESS.
    
    Parameters
    ----------
    tic : int; optional
        The TIC ID of the source
    gaia : int; optional
        The Gaia DR2 source_id
    coords : (float, float); optional
        The (RA, Dec) coords of the object in degrees
    
    Additional Attributes
    ---------------------
    tess_mag : float
        The TESS magnitude from the TIC
    sector : int
        Sector in which source was observed by TESS
    camera : int
        TESS camera on which source falls
    chip : int
        TESS chip on which source falls
    postcard : str
        Name of the best postcard (postcard where source should be located closest to the center).
    position_on_postcard : (int, int)
        Predicted (x, y) coords of object center on the above-named postcard.
    all_postcards : list of strs
        Names of all postcards where the source appears.
    """
    def __init__(self, tic=None, gaia=None, coords=None):
        self.tic = tic
        self.gaia = gaia
        self.coords = coords
        if self.tic is not None:
            self.coords, self.tess_mag = coords_from_tic(self.tic)
            self.gaia = gaia_from_coords(self.coords)
        elif self.gaia is not None:
            self.coords = coords_from_gaia(self.gaia)
            self.tic, self.tess_mag = tic_from_coords(self.coords)
        elif self.coords is not None:
            self.tic, self.tess_mag = tic_from_coords(self.coords)
            self.gaia = gaia_from_coords(self.coords)
        self.locate_on_tess() # sets sector, camera, chip, chip_position
        
     def locate_on_tess(self):
>>>>>>> 353082a4
        """
        Finds what TESS postcard(s) the source was observed in.
        Sets attributes sector, camera, chip, postcard, position_on_postcard, and all_postcards.
        """
        guide_link = urllib.request.urlopen('http://jet.uchicago.edu/tess_postcards/postcard.txt')
        guide = guide_link.read().decode('utf-8')
        guide = Table.read(guide, format='ascii.basic')
        
        d = {}
        for j,col in enumerate(guide.colnames):
            d[col] = guide[0][j]
        hdr = fits.Header(cards=d) # make WCS info from one postcard header
        xy = WCS(hdr).all_world2pix(self.coords[0], self.coords[1], 1, quiet=True) # position in pixels in FFI dims

        in_file=[]
        # Searches through rows of the table
        for i in range(len(postcard_guide)):
            x_cen, y_cen= guide['POST_CEN_X'][i], guide['POST_CEN_Y'][i]
            l, w = guide['POST_SIZE1'][i]/2., guide['POST_SIZE2'][i]/2.
            # Checks to see if xy coordinates of source falls within postcard
            if (xy[0] >= x_cen-l) & (xy[0] <= x_cen+l) & (xy[1] >= y_cen-w) & (xy[1] <= y_cen+w):
                in_file.append(i)
        # If more than one postcard is found for a single source, choose the postcard where the
        # source is closer to the center
        if in_file == []:
            print("Sorry! We don't have a postcard for you. Please double check your source has been observed by TESS")
            return
        elif len(in_file) > 1:
            dists = np.zeros_like(in_file)
            for i,j in enumerate(in_file):
                dists[i] = np.sqrt( (xy[0]-guide['POST_CENX'][j])**2 + (xy[1]-guide['POST_CENY'][j])**2  )
            best_ind = np.argmin(dists)
        else:
            best_ind = 0
                
        self.all_postcards = guide['POST_FILE'][in_file]
        self.postcard = guide['POST_FILE'][in_file[best_ind]]
        self.sector = guide['SECTOR'][in_file[best_ind]] # WILL BREAK FOR MULTI-SECTOR TARGETS
        self.camera = guide['CAMERA'][in_file[best_ind]]
        self.chip = guide['CCD'][in_file[best_ind]]
        
        i = in_file[best_ind]
        postcard_pos_on_ffi = (guide['POST_CENX'][i] - guide['POST_SIZE1'][i]/2., 
                                guide['POST_CENY'][i] - guide['POST_SIZE2'][i]/2.)
        self.position_on_postcard = xy - postcard_pos_on_ffi # as accurate as FFI WCS<|MERGE_RESOLUTION|>--- conflicted
+++ resolved
@@ -1,21 +1,14 @@
 import numpy as np
 from astropy.wcs import WCS
-<<<<<<< HEAD
-
-__all__ = ['source']
-
-class source(object):
-    def find_postcard(self):
-=======
 from astropy.table import Table
 import urllib
-    
+
 from mast import *
 
 class Source(object):
     """
     A single source observed by TESS.
-    
+
     Parameters
     ----------
     tic : int; optional
@@ -56,9 +49,8 @@
             self.tic, self.tess_mag = tic_from_coords(self.coords)
             self.gaia = gaia_from_coords(self.coords)
         self.locate_on_tess() # sets sector, camera, chip, chip_position
-        
+
      def locate_on_tess(self):
->>>>>>> 353082a4
         """
         Finds what TESS postcard(s) the source was observed in.
         Sets attributes sector, camera, chip, postcard, position_on_postcard, and all_postcards.
@@ -66,7 +58,7 @@
         guide_link = urllib.request.urlopen('http://jet.uchicago.edu/tess_postcards/postcard.txt')
         guide = guide_link.read().decode('utf-8')
         guide = Table.read(guide, format='ascii.basic')
-        
+
         d = {}
         for j,col in enumerate(guide.colnames):
             d[col] = guide[0][j]
@@ -93,14 +85,14 @@
             best_ind = np.argmin(dists)
         else:
             best_ind = 0
-                
+
         self.all_postcards = guide['POST_FILE'][in_file]
         self.postcard = guide['POST_FILE'][in_file[best_ind]]
         self.sector = guide['SECTOR'][in_file[best_ind]] # WILL BREAK FOR MULTI-SECTOR TARGETS
         self.camera = guide['CAMERA'][in_file[best_ind]]
         self.chip = guide['CCD'][in_file[best_ind]]
-        
+
         i = in_file[best_ind]
-        postcard_pos_on_ffi = (guide['POST_CENX'][i] - guide['POST_SIZE1'][i]/2., 
+        postcard_pos_on_ffi = (guide['POST_CENX'][i] - guide['POST_SIZE1'][i]/2.,
                                 guide['POST_CENY'][i] - guide['POST_SIZE2'][i]/2.)
         self.position_on_postcard = xy - postcard_pos_on_ffi # as accurate as FFI WCS