--- conflicted
+++ resolved
@@ -486,11 +486,7 @@
 
 
     def set_header(self):
-<<<<<<< HEAD
-
-=======
         """Defines the header for the TPF."""
->>>>>>> 80c27ced
         self.header = self.post_obj.header
         self.header.update({'CREATED':strftime('%Y-%m-%d')})
 
@@ -592,12 +588,6 @@
 
     def load(self):
         """Loads in and sets all the attributes for a pre-created TPF file."""
-<<<<<<< HEAD
-        from astropy.io import fits
-        from astropy.table import Table
-
-=======
->>>>>>> 80c27ced
         hdu = fits.open(self.source_info.fn)
         hdr = hdu[0].header
         self.header = hdr
