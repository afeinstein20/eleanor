import os, tqdm
import numpy as np
import matplotlib.pyplot as plt
from astropy.io import fits
from muchbettermoments import quadratic_2d
from astropy.wcs import WCS
from astropy.nddata import Cutout2D
from astropy.utils.data import download_file
import requests
from bs4 import BeautifulSoup
import warnings

from .mast import tic_by_contamination

def use_pointing_model(coords, pointing_model):
    """Applies pointing model to correct the position of star(s) on postcard.

    Parameters
    ----------
    coords : tuple
        (`x`, `y`) position of star(s).

    pointing_model : astropy.table.Table
        pointing_model for ONE cadence.

    Returns
    -------
    coords : tuple
        Corrected position of star(s).
    """
    pointing_model = np.reshape(list(pointing_model), (3,3))
    A = np.column_stack([coords[0], coords[1], np.ones_like(coords[0])])
    fhat = np.dot(A, pointing_model)
    return fhat[:,0:2]

class ffi:
    """This class allows the user to download all full-frame images for a given sector,
         camera, and chip. It also allows the user to create their own pointing model
         based on each cadence for a given combination of sector, camera, and chip.

    No individual user should have to download all of the full-frame images because
         stacked postcards will be available for the user to download from MAST.

    Parameters
    ----------
    sector : int, optional
    camera : int, optional
    chip : int, optional
    """
    def __init__(self, sector=None, camera=None, chip=None):
        self.sector = sector
        self.camera = camera
        self.chip   = chip


    def download_ffis(self, download_dir=None):
        """
        Downloads entire sector of data into FFI download directory.

        Parameters
        ----------
        download_dir : str
            Location where the data files will be stored.
            Defaults to "~/.eleanor/sector_{}/ffis" if `None` is passed.
        """

        def findAllFFIs(ca, ch):
            nonlocal year, days, url
            calFiles, urlPaths = [], []
            for d in days:
                path = '/'.join(str(e) for e in [url, year, d, ca])+'-'+str(ch)+'/'
                for fn in BeautifulSoup(requests.get(path).text, "lxml").find_all('a'):
                    if fn.get('href')[-7::] == 'ic.fits':
                        calFiles.append(fn.get('href'))
                        urlPaths.append(path)
            return calFiles, urlPaths

        if self.sector in np.arange(1,14,1):
            year=2019
        else:
            year=2020
        # Current days available for ETE-6
        days = np.arange(129,158,1)

        # This URL applies to ETE-6 simulated data ONLY
        url = 'https://archive.stsci.edu/missions/tess/ete-6/ffi/'
        files, urlPaths = findAllFFIs(self.camera, self.chip)

        if download_dir is None:
            # Creates hidden .eleanor FFI directory
            ffi_dir = self._fetch_ffi_dir()
        else:
            ffi_dir = download_dir

        files_in_dir = os.listdir(ffi_dir)

        local_paths = []
        for i in range(len(files)):
            if files[i] not in files_in_dir:
                os.system('cd {} && curl -O -L {}'.format(ffi_dir, urlPaths[i]+files[i]))
            local_paths.append(ffi_dir+files[i])
        self.local_paths = np.array(local_paths)
        return


    def _fetch_ffi_dir(self):
        """Returns the default path to the directory where FFIs will be downloaded.

        By default, this method will return "~/.eleanor/sector_{}/ffis" and create
        this directory if it does not exist.  If the directory cannot be
        access or created, then it returns the local directory (".").

        Returns
        -------
        download_dir : str
            Path to location of `ffi_dir` where FFIs will be downloaded
        """
        download_dir = os.path.join(os.path.expanduser('~'), '.eleanor',
                                    'sector_{}'.format(self.sector), 'ffis')
        if os.path.isdir(download_dir):
            return download_dir
        else:
            # if it doesn't exist, make a new cache directory
            try:
                os.mkdir(download_dir)
            # downloads locally if OS error occurs
            except OSError:
                warnings.warn('Warning: unable to create {}. '
                              'Downloading FFIs to the current '
                              'working directory instead.'.format(download_dir))
                download_dir = '.'

        return download_dir


    def sort_by_date(self):
        """Sorts FITS files by start date of observation."""
        dates, time = [], []
        for f in self.local_paths:
            hdu = fits.open(f)
            hdr = hdu[1].header
            dates.append(hdr['DATE-OBS'])
        dates, fns = np.sort(np.array([dates, self.local_paths]))
        self.local_paths = fns
        self.dates = dates
        return


    def build_pointing_model(self, pos_predicted, pos_inferred, outlier_removal=False):
        """Builds an affine transformation to correct the positions of stars
           from a possibly incorrect WCS.

        Parameters
        ----------
        pos_predicted : tuple
            Positions taken straight from the WCS; [[x,y],[x,y],...] format.
        pos_inferred : tuple
            Positions taken using any centroiding method; [[x,y],[x,y],...] format.
        outlier_removal : bool, optional
            Whether to clip 1-sigma outlier frames. Default `False`.

        Returns
        -------
<<<<<<< HEAD
        xhat :

=======
        xhat : np.ndarray
            (3, 3) affine transformation matrix between WCS positions 
            and inferred positions.
>>>>>>> 23474a1d
        """
        A = np.column_stack([pos_predicted[:,0], pos_predicted[:,1], np.ones_like(pos_predicted[:,0])])
        f = np.column_stack([pos_inferred[:,0], pos_inferred[:,1], np.ones_like(pos_inferred[:,0])])
        if outlier_removal == True:
            dist = np.sqrt(np.sum((A - f)**2, axis=1))
            mean, std = np.nanmean(dist), np.nanstd(dist)
            lim = 1.0
            A = A[dist < mean + lim*std]
            f = f[dist < mean + lim*std]
        ATA = np.dot(A.T, A)
        ATAinv = np.linalg.inv(ATA)
        ATf = np.dot(A.T, f)
        xhat = np.dot(ATAinv, ATf)
        fhat = np.dot(A, xhat)

        return xhat


    def use_pointing_model(self, coords, pointing_model):
        """Applies pointing model to correct the position of star(s) on postcard.

        Parameters
        ----------
        coords : tuple
            (`x`, `y`) position of star(s).

        pointing_model : astropy.table.Table
            pointing_model for ONE cadence.

        Returns
        -------
        coords : tuple
            Corrected position of star(s).
        """
        A = np.column_stack([coords[:,0], coords[:,1], np.ones_like(coords[:,0])])
        fhat = np.dot(A, pointing_model)
        return fhat[:,0:2]


    def pointing_model_per_cadence(self):
        """Step through build_pointing_model for each cadence."""

        def find_isolated(x, y):
            """Finds the most isolated, least contaminated sources for pointing model."""
            isolated = []
            for i in range(len(x)):
                x_list  = np.delete(x, np.where(x==x[i]))
                y_list  = np.delete(y, np.where(y==y[i]))
                closest = np.sqrt( (x[i]-x_list)**2 + (y[i]-y_list)**2 ).argmin()
                dist    = np.sqrt( (x[i]-x_list[closest])**2+ (y[i]-y_list[closest])**2 )
                if dist > 8.0:
                    isolated.append(i)
            return np.array(isolated)


        def isolated_center(x, y, image):
<<<<<<< HEAD
            """Finds the center of each isolated TPF with quadratic_2d.

=======
            """Finds the centroid of each isolated source with quadratic_2d.
            
>>>>>>> 23474a1d
            Parameters
            ----------
            x : array-like
                Initial guesses of x positions for sources.
            y : array-like
<<<<<<< HEAD
                Initial guesses of y positions for sources.
            image :


=======
                Initial guesses of y positions for sources.            
            image : np.ndarray
                FFI flux data.
            
>>>>>>> 23474a1d
            Returns
            -------
            cenx : array-like
                Controid x coordinates for all good input sources.
            ceny : array-like
                Centroid y coordinates for all good input sources.
            good : list
                Indexes into input arrays corresponding to good sources.
            """
            cenx, ceny, good = [], [], []
            print("Finding isolated centers of sources")
            for i in range(len(x)):
                 if x[i] > 0. and y[i] > 0.:
                     tpf = Cutout2D(image, position=(x[i], y[i]), size=(7,7), mode='partial')
                     origin = tpf.origin_original
                     cen = quadratic_2d(tpf.data)
                     cenx.append(cen[0]+origin[0]); ceny.append(cen[1]+origin[1])
                     good.append(i)
            cenx, ceny = np.array(cenx), np.array(ceny)
            return cenx, ceny, good


        def apply_pointing_model(xy, matrix):
            pointing_model = matrix
            centroid_xs, centroid_ys = [], []
            new_coords = self.use_pointing_model(xy, pointing_model)
            return np.array(new_coords)


        pm_fn = 'pointingModel_{}_{}-{}.txt'.format(self.sector, self.camera, self.chip)
        with open(pm_fn, 'w') as tf:
            tf.write('0 1 2 3 4 5 6 7 8\n')

        hdu = fits.open(self.local_paths[0])
        hdr = hdu[1].header
        pos = [hdr['CRVAL1'], hdr['CRVAL2']]

        r = 6.0#*np.sqrt(1.2)
        contam = [0.0, 5e-3]
        tmag_lim = 12.5

        t  = tic_by_contamination(pos, r, contam, tmag_lim)

        for fn in self.local_paths:
            print(fn)
            hdu = fits.open(fn)
            hdr = hdu[1].header
            xy = WCS(hdr).all_world2pix(t['ra'], t['dec'], 1)
            # Triple checks the sources are on the FFI
            onFrame = np.where( (xy[0]>10) & (xy[0]<2092-10) & (xy[1]>10) & (xy[1]<2048-10) )[0]
            xy  = np.array([xy[0][onFrame], xy[1][onFrame]])
            iso = find_isolated(xy[0], xy[1])
            xy  = np.array([xy[0][iso], xy[1][iso]])
            cenx, ceny, good = isolated_center(xy[0], xy[1], hdu[1].data)

            # Triple checks there are no nans; Nans make people sad
            no_nans = np.where( (np.isnan(cenx)==False) & (np.isnan(ceny)==False))
            pos_inferred = np.array( [cenx[no_nans], ceny[no_nans]] )
            xy = np.array( [xy[0][no_nans], xy[1][no_nans]] )

            solution = self.build_pointing_model(xy.T, pos_inferred.T)

            xy = apply_pointing_model(xy.T, solution)
            matrix = self.build_pointing_model(xy, pos_inferred.T, outlier_removal=True)

            sol    = np.dot(matrix, solution)
            sol    = sol.flatten()

            with open(pm_fn, 'a') as tf:
                tf.write('{}\n'.format(' '.join(str(e) for e in sol) ) )<|MERGE_RESOLUTION|>--- conflicted
+++ resolved
@@ -161,14 +161,9 @@
 
         Returns
         -------
-<<<<<<< HEAD
-        xhat :
-
-=======
         xhat : np.ndarray
             (3, 3) affine transformation matrix between WCS positions 
             and inferred positions.
->>>>>>> 23474a1d
         """
         A = np.column_stack([pos_predicted[:,0], pos_predicted[:,1], np.ones_like(pos_predicted[:,0])])
         f = np.column_stack([pos_inferred[:,0], pos_inferred[:,1], np.ones_like(pos_inferred[:,0])])
@@ -225,29 +220,17 @@
 
 
         def isolated_center(x, y, image):
-<<<<<<< HEAD
-            """Finds the center of each isolated TPF with quadratic_2d.
-
-=======
             """Finds the centroid of each isolated source with quadratic_2d.
-            
->>>>>>> 23474a1d
+
             Parameters
             ----------
             x : array-like
                 Initial guesses of x positions for sources.
             y : array-like
-<<<<<<< HEAD
-                Initial guesses of y positions for sources.
-            image :
-
-
-=======
                 Initial guesses of y positions for sources.            
             image : np.ndarray
                 FFI flux data.
-            
->>>>>>> 23474a1d
+                
             Returns
             -------
             cenx : array-like
