import os, tqdm
import numpy as np
import matplotlib.pyplot as plt
from astropy.io import fits

def use_pointing_model(coords, pointing_model):
    """Applies pointing model to correct the position of star(s) on postcard.
    
    Parameters
    ----------
    coords : tuple
        (`x`, `y`) position of star(s).
    
    pointing_model : astropy.table.Table
        pointing_model for ONE cadence.
    
    Returns
    -------
    coords : tuple
        Corrected position of star(s).
    """
    pointing_model = np.reshape(list(pointing_model), (3,3))
    A = np.column_stack([coords[0], coords[1], np.ones_like(coords[0])])
    fhat = np.dot(A, pointing_model)
    return fhat[:,0:2]

class ffi:
    """This class allows the user to download all full-frame images for a given sector,
         camera, and chip. It also allows the user to create their own pointing model
         based on each cadence for a given combination of sector, camera, and chip.
    
    No individual user should have to download all of the full-frame images because 
         stacked postcards will be available for the user to download from MAST.
    
    Parameters
    ----------
    sector : int, optional    
    camera : int, optional    
    chip : int, optional
    """
    def __init__(self, sector=None, camera=None, chip=None):
        self.sector = sector
        self.camera = camera
        self.chip   = chip


    def download_ffis(self):
<<<<<<< HEAD
        """Downloads entire sector of data into .ellie/ffis/sector directory."""
=======
        """ Downloads entire sector of data into .eleanor/ffis/sector directory """
>>>>>>> 150fddec
        from astropy.utils.data import download_file
        import requests
        from bs4 import BeautifulSoup

        def findAllFFIs(ca, ch):
            nonlocal year, days, url
            calFiles, urlPaths = [], []
            for d in days:
                path = '/'.join(str(e) for e in [url, year, d, ca])+'-'+str(ch)+'/'
                for fn in BeautifulSoup(requests.get(path).text, "lxml").find_all('a'):
                    if fn.get('href')[-7::] == 'ic.fits':
                        calFiles.append(fn.get('href'))
                        urlPaths.append(path)
            return calFiles, urlPaths

        if self.sector in np.arange(1,14,1):
            year=2019
        else:
            year=2020
        # Current days available for ETE-6
        days = np.arange(129,158,1)

        # This URL applies to ETE-6 simulated data ONLY
        url = 'https://archive.stsci.edu/missions/tess/ete-6/ffi/'
        files, urlPaths = findAllFFIs(self.camera, self.chip)

        # Creates hidden .eleanor FFI directory
        ffi_dir = './.eleanor/sector_{}/ffis/'.format(self.sector)
        if os.path.isdir(ffi_dir)==False:
            os.system('mkdir {}'.format(ffi_dir))

        files_in_dir = os.listdir(ffi_dir)

        local_paths = []
        for i in range(len(files)):
            if files[i] not in files_in_dir:
                os.system('cd {} && curl -O -L {}'.format(ffi_dir, urlPaths[i]+files[i]))
            local_paths.append(ffi_dir+files[i])
        self.local_paths = np.array(local_paths)
        return


    def sort_by_date(self):
        """Sorts FITS files by start date of observation."""
        dates, time = [], []
        for f in self.local_paths:
            hdu = fits.open(f)
            hdr = hdu[1].header
            dates.append(hdr['DATE-OBS'])
        dates, fns = np.sort(np.array([dates, self.local_paths]))
        self.local_paths = fns
        self.dates = dates
        return


    def build_pointing_model(self, pos_predicted, pos_inferred, outlier_removal=False):
        """Builds an affine transformation to correct the positions of stars 
           from a possibly incorrect WCS.
        
        Parameters
        ----------
        pos_predicted : tuple 
            Positions taken straight from the WCS; [[x,y],[x,y],...] format.
        pos_inferred : tuple
            Positions taken using any centroiding method; [[x,y],[x,y],...] format.
        outlier_removal : bool, optional
            Whether to clip 1-sigma outlier frames. Default `False`.
        
        Returns
        -------
        xhat : 
        
        """
        A = np.column_stack([pos_predicted[:,0], pos_predicted[:,1], np.ones_like(pos_predicted[:,0])])
        f = np.column_stack([pos_inferred[:,0], pos_inferred[:,1], np.ones_like(pos_inferred[:,0])])
        if outlier_removal == True:
            dist = np.sqrt(np.sum((A - f)**2, axis=1))
            mean, std = np.nanmean(dist), np.nanstd(dist)
            lim = 1.0
            A = A[dist < mean + lim*std]
            f = f[dist < mean + lim*std]
        ATA = np.dot(A.T, A)
        ATAinv = np.linalg.inv(ATA)
        ATf = np.dot(A.T, f)
        xhat = np.dot(ATAinv, ATf)
        fhat = np.dot(A, xhat)

        return xhat


    def use_pointing_model(self, coords, pointing_model):
        """Applies pointing model to correct the position of star(s) on postcard.
    
        Parameters
        ----------
        coords : tuple
            (`x`, `y`) position of star(s).
    
        pointing_model : astropy.table.Table
            pointing_model for ONE cadence.
        
        Returns
        -------
        coords : tuple
            Corrected position of star(s).
        """
        A = np.column_stack([coords[:,0], coords[:,1], np.ones_like(coords[:,0])])
        fhat = np.dot(A, pointing_model)
        return fhat[:,0:2]


    def pointing_model_per_cadence(self):
        """Step through build_pointing_model for each cadence."""
        from muchbettermoments import quadratic_2d
        from mast import tic_by_contamination
        from astropy.wcs import WCS
        from astropy.nddata import Cutout2D

        def find_isolated(x, y):
            """Finds the most isolated, least contaminated sources for pointing model."""
            isolated = []
            for i in range(len(x)):
                x_list  = np.delete(x, np.where(x==x[i]))
                y_list  = np.delete(y, np.where(y==y[i]))
                closest = np.sqrt( (x[i]-x_list)**2 + (y[i]-y_list)**2 ).argmin()
                dist    = np.sqrt( (x[i]-x_list[closest])**2+ (y[i]-y_list[closest])**2 )
                if dist > 8.0:
                    isolated.append(i)
            return np.array(isolated)


        def isolated_center(x, y, image):
            """Finds the center of each isolated TPF with quadratic_2d.
            
            Parameters
            ----------
            x : array-like
                Initial guesses of x positions for sources.
            y : array-like
                Initial guesses of y positions for sources.            
            image :
                
            
            Returns
            -------
            cenx : array-like
                Controid x coordinates for all good input sources.
            ceny : array-like
                Centroid y coordinates for all good input sources.
            good : list
                Indexes into input arrays corresponding to good sources.
            """
            cenx, ceny, good = [], [], []
            print("Finding isolated centers of sources")
            for i in range(len(x)):
                 if x[i] > 0. and y[i] > 0.:
                     tpf = Cutout2D(image, position=(x[i], y[i]), size=(7,7), mode='partial')
                     origin = tpf.origin_original
                     cen = quadratic_2d(tpf.data)
                     cenx.append(cen[0]+origin[0]); ceny.append(cen[1]+origin[1])
                     good.append(i)
            cenx, ceny = np.array(cenx), np.array(ceny)
            return cenx, ceny, good


        def apply_pointing_model(xy, matrix):
            pointing_model = matrix
            centroid_xs, centroid_ys = [], []
            new_coords = self.use_pointing_model(xy, pointing_model)
            return np.array(new_coords)


        pm_fn = 'pointingModel_{}_{}-{}.txt'.format(self.sector, self.camera, self.chip)
        with open(pm_fn, 'w') as tf:
            tf.write('0 1 2 3 4 5 6 7 8\n')

        hdu = fits.open(self.local_paths[0])
        hdr = hdu[1].header
        pos = [hdr['CRVAL1'], hdr['CRVAL2']]

        r = 6.0#*np.sqrt(1.2)
        contam = [0.0, 5e-3]
        tmag_lim = 12.5

        t  = tic_by_contamination(pos, r, contam, tmag_lim)

        for fn in self.local_paths:
            print(fn)
            hdu = fits.open(fn)
            hdr = hdu[1].header
            xy = WCS(hdr).all_world2pix(t['ra'], t['dec'], 1)
            # Triple checks the sources are on the FFI
            onFrame = np.where( (xy[0]>10) & (xy[0]<2092-10) & (xy[1]>10) & (xy[1]<2048-10) )[0]
            xy  = np.array([xy[0][onFrame], xy[1][onFrame]])
            iso = find_isolated(xy[0], xy[1])
            xy  = np.array([xy[0][iso], xy[1][iso]])
            cenx, ceny, good = isolated_center(xy[0], xy[1], hdu[1].data)

            # Triple checks there are no nans; Nans make people sad
            no_nans = np.where( (np.isnan(cenx)==False) & (np.isnan(ceny)==False))
            pos_inferred = np.array( [cenx[no_nans], ceny[no_nans]] )
            xy = np.array( [xy[0][no_nans], xy[1][no_nans]] )

            solution = self.build_pointing_model(xy.T, pos_inferred.T)

            xy = apply_pointing_model(xy.T, solution)
            matrix = self.build_pointing_model(xy, pos_inferred.T, outlier_removal=True)

            sol    = np.dot(matrix, solution)
            sol    = sol.flatten()
            
            with open(pm_fn, 'a') as tf:
                tf.write('{}\n'.format(' '.join(str(e) for e in sol) ) )<|MERGE_RESOLUTION|>--- conflicted
+++ resolved
@@ -45,11 +45,7 @@
 
 
     def download_ffis(self):
-<<<<<<< HEAD
         """Downloads entire sector of data into .ellie/ffis/sector directory."""
-=======
-        """ Downloads entire sector of data into .eleanor/ffis/sector directory """
->>>>>>> 150fddec
         from astropy.utils.data import download_file
         import requests
         from bs4 import BeautifulSoup
