#!/usr/bin/env python
# -*- coding: utf-8 -*-

from __future__ import division, print_function

__all__ = ["make_postcards"]

import os
import glob
import tqdm
import fitsio
import numpy as np
from time import strftime
from astropy.wcs import WCS
from astropy.time import Time
from astropy.table import Table
from astropy.stats import SigmaClip
from photutils import MMMBackground
from sklearn.decomposition import PCA
from scipy import interpolate
from scipy.interpolate import interp1d
from astropy.io import fits

from eleanor.ffi import ffi, set_quality_flags
from eleanor.version import __version__

def lowpass(vec):
    fc = 0.12
    b = 0.08
    N = int(np.ceil((4 / b)))
    if not N % 2: N += 1
    n = np.arange(N)

    sinc_func = np.sinc(2 * fc * (n - (N - 1) / 2.))
    window = 0.42 - 0.5 * np.cos(2 * np.pi * n / (N - 1)) + 0.08 * np.cos(4 * np.pi * n / (N - 1))
    sinc_func = sinc_func * window
    sinc_func = sinc_func / np.sum(sinc_func)
    new_signal = np.convolve(vec, sinc_func)

    lns = len(new_signal)
    diff = int(np.abs(lns - len(vec))/2)

    return new_signal[diff:-diff]


def bkg(flux, sigma=2.5):
    # Returns background for a single cadence. Default sigma=2.5
    sigma_clip = SigmaClip(sigma=sigma)
    bkg = MMMBackground(sigma_clip=sigma_clip)
    return bkg.calc_background(flux)

def do_pca(i, j, data, vv, q):
    xvals = xhat(vv[:], data[i,j,:][q]) # does the regression
    #cm = np.column_stack((pca.components_[0:modes,q].T, np.ones_like(pca.components_[0,q])))
    fmod = fhat(xvals, vv) # builds a predicted flux at each cadence from the regression (centered around zero)
    lc_pred = (fmod+1) # now centered around 1
    return xvals

def xhat(mat, lc):
    ATA = np.dot(mat.T, mat)
    ATAinv = np.linalg.inv(ATA)
    ATf = np.dot(mat.T, lc)
    xhat = np.dot(ATAinv, ATf)
    return xhat

def fhat(xhat, data):
    return np.dot(data, xhat)

def calc_2dbkg(flux, qual, time):
    q = qual == 0
    med = np.nanmedian(flux[:,:,:], axis=(2))
    g = np.ma.masked_where(med < np.percentile(med, 40.), med)

    modes = 21

    pca = PCA(n_components=modes)
    pca.fit(flux[g.mask])
    pv = pca.components_[0:modes].T[q]

    vv = np.column_stack((pv.T))

    for i in range(-15, 15, 6):
        if i != 0:
            if i > 0:
                rolled = np.pad(pv.T, ((0,0),(i,0)), mode='constant')[:, :-i].T
            else:
                rolled = np.pad(pv.T, ((0,0),(0,-i)), mode='constant')[:, -i:].T
            vv = np.column_stack((vv, rolled))

    vv = np.column_stack((vv, np.ones_like(vv[:,0])))

    maskvals = np.zeros((104, 148, np.shape(vv)[1]))
    GD = np.zeros_like(maskvals)
    for i in range(len(g)):
        for j in range(len(g[0])):
            if g.mask[i][j] == True:
                maskvals[i,j] = do_pca(i,j, flux, vv, q)

    noval = maskvals[:,:,:] == 0
    maskvals[noval] = np.nan

    outmeasure = np.zeros_like(maskvals[:,:,0])
    for i in range(len(maskvals[0,0])):
        outmeasure += (np.abs(maskvals[:,:,i]-np.nanmean(maskvals[:,:,i])))/np.nanstd(maskvals[:,:,i])

    metric = outmeasure/len(maskvals[0,0])
    maskvals[metric > 1.00,:] = np.nan


    x = np.arange(0, maskvals.shape[1])
    y = np.arange(0, maskvals.shape[0])

    xx, yy = np.meshgrid(x, y)


    for i in range(np.shape(vv)[1]):
        array = np.ma.masked_invalid(maskvals[:,:,i])
        #get only the valid values
        x1 = xx[~array.mask]
        y1 = yy[~array.mask]
        newarr = array[~array.mask]


        GD[:,:,i] = interpolate.griddata((x1, y1), newarr.ravel(),
                                  (xx, yy),
                                     method='linear')

        array = np.ma.masked_invalid(GD[:,:,i])
        xx, yy = np.meshgrid(x, y)
        #get only the valid values
        x1 = xx[~array.mask]
        y1 = yy[~array.mask]
        newarr = array[~array.mask]

        GD[:,:,i] = interpolate.griddata((x1, y1), newarr.ravel(),
                                  (xx, yy),
                                     method='nearest')

    bkg_arr = np.zeros_like(flux)

    for i in range(104):
        for j in range(148):
            bkg_arr[i,j,q] = np.dot(GD[i,j,:], vv.T)
            bkg_arr[i,j,q] = lowpass(bkg_arr[i,j,q])

    f = interp1d(time[q], bkg_arr[:,:,q], kind='linear', axis=2, bounds_error=False, fill_value='extrapolate')
    fout = f(time)

    return fout


def make_postcards(fns, outdir, width=104, height=148, wstep=None, hstep=None):
    # Make sure that the output directory exists
    os.makedirs(outdir, exist_ok=True)

    # We'll assume that the filenames can be sorted like this (it is true for
    # the ETE-6 test data
    fns = list(sorted(fns))

    total_ffis = len(fns)
    # Save the middle header as the primary header
    middle_fn = fns[total_ffis//2]
    data, primary_header = fitsio.read(middle_fn, 1, header=True)

    # Add the eleanor info to the header
    primary_header.add_record("COMMENT   ***********************")
    primary_header.add_record("COMMENT   *    eleanor INFO     *")
    primary_header.add_record("COMMENT   ***********************")
    primary_header.add_record(
        dict(name='AUTHOR', value='Adina D. Feinstein'))
    primary_header.add_record(
        dict(name='VERSION', value=__version__))
    primary_header.add_record(
        dict(name='GITHUB',
             value='https://github.com/afeinstein20/eleanor'))
    primary_header.add_record(
        dict(name='CREATED', value=strftime('%Y-%m-%d'),
             comment='eleanor file creation date (YYY-MM-DD)'))

    # Build the WCS for this middle exposure
    primary_wcs = WCS(primary_header)

    # Is this a raw frame? If so, there won't be any error information
    is_raw = primary_header["IMAGTYPE"].strip() == "uncal"

    # Set the output filename format
    sector = os.path.split(middle_fn)[-1].split("-")[1] # Scrapes sector from the filename

    info   = (sector, primary_header["CAMERA"],
              primary_header["CCD"], primary_header["IMAGTYPE"].strip())
    info_str = '{0}-{1}-{2}-{3}'.format(info[0], info[1], info[2], info[3])

    outfn_fmt = "hlsp_eleanor_tess_ffi_postcard-{0}-{{0:04d}}-{{1:04d}}.fits".format(info_str)
    outfn_fmt = os.path.join(outdir, outfn_fmt).format

    # Build the pointing model
    f = ffi(sector=int(info[0][1:]), camera=info[1], chip=info[2])
    f.local_paths = fns
    f.sort_by_date()
    pm = f.pointing_model_per_cadence()

    # We want to shift the WCS for each postcard so let's store the default
    # reference pixel
    crpix_h = float(primary_header["CRPIX1"])
    crpix_w = float(primary_header["CRPIX2"])

    # Work out the dimensions of the problem
    dtype = data.dtype
    shape = data.shape
    total_width, total_height = shape
    width = int(width)
    height = int(height)
    if wstep is None:
        wstep = width - 50
    if hstep is None:
        hstep = height - 50
    wstep = int(wstep)
    hstep = int(hstep)

    # Make a grid of postcard origin coordinates
    ws = np.arange(0, 2049, wstep)#total_width - width + wstep + 1, wstep)
    hs = np.arange(44, 2093, hstep)#total_height - height + hstep + 1, hstep)

    # Compute the total numbers for progress bars
    num_times = len(fns)
    total_num_postcards = len(ws) * len(hs)

    # Allocate the memory for the stacked FFIs
    all_ffis = np.empty((total_width, total_height, len(fns)), dtype=dtype,
                        order="F")
    if not is_raw:
        all_errs = np.empty((total_width, total_height, len(fns)), dtype=dtype,
                            order="F")

    s = int(sector[1::])
    metadata_dir = os.path.join(os.path.dirname(os.path.abspath(__file__)),
                                'metadata', 's{0:04d}'.format(s))
    ffiindex = np.loadtxt(os.path.join(metadata_dir,
                                       'cadences_s{0:04d}.txt'.format(s)))
    sc_fn = os.path.join(metadata_dir, 'target_s{0:04d}.fits'.format(s))
    print(sc_fn)

    # We'll have the same primary HDU for each postcard - this will store the
    # time dependent header info
    primary_cols = ["TSTART", "TSTOP", "BARYCORR", "DATE-OBS", "DATE-END", "BKG", "QUALITY", "FFIINDEX"]
    primary_dtype = [np.float32, np.float32, np.float32, "O", "O", np.float32, np.int64, np.int64]
    primary_data = np.empty(len(fns), list(zip(primary_cols, primary_dtype)))

    # Make sure that the sector, camera, chip, and dimensions are the
    # same for all the files
    for i, name in tqdm.tqdm(enumerate(fns), total=num_times):
        data, hdr = fitsio.read(name, 1, header=True)

        # FIXME: when `sector` is added to the header, we should check
        # it too!  -- still not added (dfm)
        new_shape = (hdr["NAXIS2"], hdr["NAXIS1"])
        new_info = (sector, hdr["CAMERA"], hdr["CCD"], hdr["IMAGTYPE"].strip())
        if shape != new_shape or new_info != info:
            raise ValueError("the header info for '{0}' does not match"
                             .format(name))
        info = new_info

        # Save the info for the primary HDU
        for k, dtype in zip(primary_cols[0:len(primary_cols)-3], primary_dtype[0:len(primary_dtype)-3]):
            if dtype == "O":
                primary_data[k][i] = hdr[k].encode("ascii")
            else:
                primary_data[k][i] = hdr[k]


        # Save the data
        all_ffis[:, :, i] = data

        if not is_raw:
            all_errs[:, :, i] = fitsio.read(name, 2)

    wmax, hmax = 2048, 2092

    quality = np.empty(len(fns))

    # Loop over postcards
    post_names = []
    with tqdm.tqdm(total=total_num_postcards) as bar:
        for i, h in enumerate(hs):
            for j, w in enumerate(ws):
                dw = width#min(width, total_width - w)
                dh = height#min(height, total_height - h)

                hdr = fitsio.FITSHDR(primary_header)

                if np.shape(all_ffis[w:w+dw, h:h+dh, :]) != (width,height,total_ffis):
                    if w+dw > wmax:
                        w = wmax-dw
                    if h+dh > hmax:
                        h = hmax-dh

                # Shift the reference pixel for the WCS to
                # account for the postcard location
                hdr.add_record(
                    dict(name="CRPIX1", value=crpix_h - h,
                         comment="X reference pixel"))
                hdr.add_record(
                    dict(name="CRPIX2", value=crpix_w - w,
                         comment="Y reference pixel"))

                # Shift TSTART and TSTOP in header to first TSTART and
                # last TSTOP from FFI headers
                tstart=primary_data['TSTART'][0]
                tstop=primary_data['TSTOP'][len(primary_data['TSTOP'])-1]
                hdr.add_record(
                    dict(name='TSTART', value=tstart,
                         comment='observation start time in BTJD'))
                hdr.add_record(
                    dict(name='TSTOP', value=tstop,
                         comment='observation stop time in BTJD'))

                # Same thing as done for TSTART and TSTOP for DATE-OBS and DATE-END
                hdr.add_record(
                    dict(name='DATE-OBS', value=primary_data['DATE-OBS'][0].decode("ascii"),
                         comment='TSTART as UTC calendar date'))
                hdr.add_record(
                    dict(name='DATE-END', value=primary_data['DATE-END'][len(primary_data['DATE-END'])-1].decode("ascii"),
                         comment='TSTOP as UTC calendar date'))

                # Adding MJD time for start and stop end time
                tstart=Time(tstart+2457000, format='jd').mjd
                tstop=Time(tstop+2457000  , format='jd').mjd
                hdr.add_record(
                    dict(name='MJD-BEG', value=tstart,
                         comment='observation start time in MJD'))
                hdr.add_record(
                    dict(name='MJD-END', value=tstop,
                         comment='observation end time in MJD'))

                # Save the postcard coordinates in the header
                hdr.add_record(
                    dict(name="POSTPIX1", value=h,
                         comment="origin of postcard axis 1"))
                hdr.add_record(
                    dict(name="POSTPIX2", value=w,
                         comment="origin of postcard axis 2"))

                xcen = h + 0.5*dh
                ycen = w + 0.5*dw

                outfn = outfn_fmt(int(xcen), int(ycen))
                post_names.append(outfn)

                rd = primary_wcs.all_pix2world(xcen, ycen, 1)
                hdr.add_record(
                    dict(name="CEN_X", value=xcen,
                         comment=("central pixel of postcard in FFI")))
                hdr.add_record(
                    dict(name="CEN_Y", value=ycen,
                         comment=("central pixel of postcard in FFI")))
                hdr.add_record(
                    dict(name="CEN_RA", value=float(rd[0]),
                         comment="RA of central pixel"))
                hdr.add_record(
                    dict(name="CEN_DEC", value=float(rd[1]),
                         comment="Dec of central pixel"))
                hdr.add_record(
                    dict(name="POST_H", value=float(height),
                         comment="Height of postcard in pixels"))
                hdr.add_record(
                    dict(name="POST_W", value=float(width),
                         comment="Width of postcard in pixels"))
                hdr.add_record(
                    dict(name="SECTOR", value=sector[1::],
                         comment="TESS sector"))

                pixel_data = all_ffis[w:w+dw, h:h+dh, :] + 0.0

                bkg_array = []

                # Adds in quality column for each cadence in primary_data
                for k in range(len(fns)):
                    b = bkg(pixel_data[:, :, k])
                    primary_data[k][len(primary_cols)-3] = b
                    pixel_data[:, :, k] -= b

                    primary_data[k][len(primary_cols)-1] = ffiindex[k]

                    if i==0 and j==0 and k==0:
                        print("Getting quality flags")
                        quality_array = set_quality_flags( primary_data['TSTART']-primary_data['BARYCORR'],
                                                           primary_data['TSTOP']-primary_data['BARYCORR'],
                                                           sc_fn, sector[1::], new_info[1], new_info[2],
                                                           pm=pm)
                    primary_data[k][len(primary_cols)-2] = quality_array[k]


                # Saves the primary hdu
                fitsio.write(outfn, primary_data, header=hdr, clobber=True)

                # Save the image data
                fitsio.write(outfn, pixel_data)

                if not is_raw:
                    fitsio.write(outfn, all_errs[w:w+dw, h:h+dh, :])

                bar.update()
    return np.array(post_names)


if __name__ == "__main__":
    import argparse

    parser = argparse.ArgumentParser(
        description="Make postcards from a list of FFIs")
    # parser.add_argument('file_pattern',
    #                     help='the pattern for the input FFI filenames')
    parser.add_argument('sector', type=int,
                        help='the sector number')
    parser.add_argument('camera', type=int,
                        help='the camera number')
    parser.add_argument('chip', type=int,
                        help='the chip number')
    parser.add_argument('base_dir',
                        help='the base data directory')
    parser.add_argument('output_dir',
                        help='the output directory')
    parser.add_argument('--width', type=int, default=104,
                        help='the width of the postcards')
    parser.add_argument('--height', type=int, default=148,
                        help='the height of the postcards')
    parser.add_argument('--wstep', type=int, default=None,
                        help='the step size in the width direction')
    parser.add_argument('--hstep', type=int, default=None,
                        help='the step size in the height direction')
    args = parser.parse_args()

    pattern = os.path.join(args.base_dir, "tess", "ffi",
                           "s{0:04d}".format(args.sector),
                           "*", "*",
                           "{0:d}-{1:d}".format(args.camera, args.chip),
                           "*.fits")

    outdir = os.path.join(args.output_dir, "s{0:04d}".format(args.sector),
                          "{0:d}-{1:d}".format(args.camera, args.chip))
    os.makedirs(outdir, exist_ok=True)
    open(os.path.join(outdir, "index.auto"), "w").close()
    open(os.path.join(os.path.dirname(outdir), "index.auto"), "w").close()

    fns = list(sorted(glob.glob(pattern)))
    postcard_fns = make_postcards(fns, outdir,
                                  width=args.width, height=args.height,
                                  wstep=args.wstep, hstep=args.hstep)

    # Ensures no postcards have been repeated
    postcard_fns = np.unique(postcard_fns)

    # Writes in the background after making the postcards
<<<<<<< HEAD
    for fn in tqdm.tqdm(postcard_fns, total=len(postcard_fns)):
        hdu = fits.open(fn)
        bkg = calc_2dbkg(hdu[2].data, hdu[1].data['QUALITY'], hdu[1].data['TSTART'])
        fits.append(fn, bkg)
        hdu.close()
=======
    with tqdm.tqdm(total=total_num_postcards) as bar:
        for fn in postcard_fns:
            hdu = fits.open(fn)
            bkg = calc_2dbkg(hdu[2].data, hdu[1].data['QUALITY'], hdu[1].data['TSTART'])
            # Checks to make sure there isn't a background extension already
            if len(hdu) < 5:
                fits.append(fn, bkg)
            else:
                fits.update(fn, bkg, 4)
            hdu.close()
            bar.update()
>>>>>>> 839b86cf
<|MERGE_RESOLUTION|>--- conflicted
+++ resolved
@@ -451,13 +451,6 @@
     postcard_fns = np.unique(postcard_fns)
 
     # Writes in the background after making the postcards
-<<<<<<< HEAD
-    for fn in tqdm.tqdm(postcard_fns, total=len(postcard_fns)):
-        hdu = fits.open(fn)
-        bkg = calc_2dbkg(hdu[2].data, hdu[1].data['QUALITY'], hdu[1].data['TSTART'])
-        fits.append(fn, bkg)
-        hdu.close()
-=======
     with tqdm.tqdm(total=total_num_postcards) as bar:
         for fn in postcard_fns:
             hdu = fits.open(fn)
@@ -468,5 +461,4 @@
             else:
                 fits.update(fn, bkg, 4)
             hdu.close()
-            bar.update()
->>>>>>> 839b86cf
+            bar.update()